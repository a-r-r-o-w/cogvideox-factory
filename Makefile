.PHONY: quality style

check_dirs := training tests video_recaptioning

quality:
	ruff check $(check_dirs)
<<<<<<< HEAD
	ruff format --check $(check_dirs) 
=======
	ruff format --check $(check_dirs)
>>>>>>> d63a826f

style:
	ruff check $(check_dirs) --fix
	ruff format $(check_dirs)<|MERGE_RESOLUTION|>--- conflicted
+++ resolved
@@ -4,11 +4,7 @@
 
 quality:
 	ruff check $(check_dirs)
-<<<<<<< HEAD
-	ruff format --check $(check_dirs) 
-=======
 	ruff format --check $(check_dirs)
->>>>>>> d63a826f
 
 style:
 	ruff check $(check_dirs) --fix
