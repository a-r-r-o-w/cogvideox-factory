# Copyright 2024 The HuggingFace Team.
# All rights reserved.
#
# Licensed under the Apache License, Version 2.0 (the "License");
# you may not use this file except in compliance with the License.
# You may obtain a copy of the License at
#
#     http://www.apache.org/licenses/LICENSE-2.0
#
# Unless required by applicable law or agreed to in writing, software
# distributed under the License is distributed on an "AS IS" BASIS,
# WITHOUT WARRANTIES OR CONDITIONS OF ANY KIND, either express or implied.
# See the License for the specific language governing permissions and
# limitations under the License.

import gc
import logging
import math
import os
import random
import shutil
from datetime import timedelta
from pathlib import Path
from typing import Any, Dict

import diffusers
import torch
import transformers
import wandb
from accelerate import Accelerator, DistributedType
from accelerate.logging import get_logger
from accelerate.utils import (
    DistributedDataParallelKwargs,
    InitProcessGroupKwargs,
    ProjectConfiguration,
    set_seed,
)
from diffusers import (
    AutoencoderKLCogVideoX,
    CogVideoXDPMScheduler,
    CogVideoXImageToVideoPipeline,
    CogVideoXTransformer3DModel,
)
from diffusers.models.autoencoders.vae import DiagonalGaussianDistribution
from diffusers.optimization import get_scheduler
from diffusers.training_utils import cast_training_params
from diffusers.utils import convert_unet_state_dict_to_peft, export_to_video, load_image
from diffusers.utils.hub_utils import load_or_create_model_card, populate_model_card
from diffusers.utils.torch_utils import is_compiled_module
from huggingface_hub import create_repo, upload_folder
from peft import LoraConfig, get_peft_model_state_dict, set_peft_model_state_dict
from torch.utils.data import DataLoader
from tqdm.auto import tqdm
from transformers import AutoTokenizer, T5EncoderModel


from args import get_args  # isort:skip
from dataset import BucketSampler, VideoDatasetWithResizing, VideoDatasetWithResizeAndRectangleCrop  # isort:skip
from text_encoder import compute_prompt_embeddings  # isort:skip
from utils import get_gradient_norm, get_optimizer, prepare_rotary_positional_embeddings, print_memory, reset_memory  # isort:skip


logger = get_logger(__name__)


def save_model_card(
    repo_id: str,
    videos=None,
    base_model: str = None,
    validation_prompt=None,
    repo_folder=None,
    fps=8,
):
    widget_dict = []
    if videos is not None:
        for i, video in enumerate(videos):
            export_to_video(video, os.path.join(repo_folder, f"final_video_{i}.mp4", fps=fps))
            widget_dict.append(
                {
                    "text": validation_prompt if validation_prompt else " ",
                    "output": {"url": f"video_{i}.mp4"},
                }
            )

    model_description = f"""
# CogVideoX LoRA Finetune

<Gallery />

## Model description

This is a lora finetune of the CogVideoX model `{base_model}`.

The model was trained using [CogVideoX Factory](https://github.com/a-r-r-o-w/cogvideox-factory) - a repository containing memory-optimized training scripts for the CogVideoX family of models using [TorchAO](https://github.com/pytorch/ao) and [DeepSpeed](https://github.com/microsoft/DeepSpeed). The scripts were adopted from [CogVideoX Diffusers trainer](https://github.com/huggingface/diffusers/blob/main/examples/cogvideo/train_cogvideox_lora.py).

## Download model

[Download LoRA]({repo_id}/tree/main) in the Files & Versions tab.

## Usage

Requires the [🧨 Diffusers library](https://github.com/huggingface/diffusers) installed.

```py
import torch
from diffusers import CogVideoXImageToVideoPipeline
from diffusers.utils import export_to_video, load_image

pipe = CogVideoXImageToVideoPipeline.from_pretrained("THUDM/CogVideoX-5b-I2V", torch_dtype=torch.bfloat16).to("cuda")
pipe.load_lora_weights("{repo_id}", weight_name="pytorch_lora_weights.safetensors", adapter_name="cogvideox-lora")

# The LoRA adapter weights are determined by what was used for training.
# In this case, we assume `--lora_alpha` is 32 and `--rank` is 64.
# It can be made lower or higher from what was used in training to decrease or amplify the effect
# of the LoRA upto a tolerance, beyond which one might notice no effect at all or overflows.
pipe.set_adapters(["cogvideox-lora"], [32 / 64])

image = load_image("/path/to/image.png")
video = pipe(image=image, prompt="{validation_prompt}", guidance_scale=6, use_dynamic_cfg=True).frames[0]
export_to_video(video, "output.mp4", fps=8)
```

For more details, including weighting, merging and fusing LoRAs, check the [documentation](https://huggingface.co/docs/diffusers/main/en/using-diffusers/loading_adapters) on loading LoRAs in diffusers.

## License

Please adhere to the licensing terms as described [here](https://huggingface.co/THUDM/CogVideoX-5b-I2V/blob/main/LICENSE).
"""
    model_card = load_or_create_model_card(
        repo_id_or_path=repo_id,
        from_training=True,
        license="other",
        base_model=base_model,
        prompt=validation_prompt,
        model_description=model_description,
        widget=widget_dict,
    )
    tags = [
        "text-to-video",
        "image-to-video",
        "diffusers-training",
        "diffusers",
        "lora",
        "cogvideox",
        "cogvideox-diffusers",
        "template:sd-lora",
    ]

    model_card = populate_model_card(model_card, tags=tags)
    model_card.save(os.path.join(repo_folder, "README.md"))


def log_validation(
    accelerator: Accelerator,
    pipe: CogVideoXImageToVideoPipeline,
    args: Dict[str, Any],
    pipeline_args: Dict[str, Any],
    epoch,
    is_final_validation: bool = False,
):
    logger.info(
        f"Running validation... \n Generating {args.num_validation_videos} videos with prompt: {pipeline_args['prompt']}."
    )

    pipe = pipe.to(accelerator.device)

    # run inference
    generator = torch.Generator(device=accelerator.device).manual_seed(args.seed) if args.seed else None

    videos = []
    for _ in range(args.num_validation_videos):
        video = pipe(**pipeline_args, generator=generator, output_type="np").frames[0]
        videos.append(video)

    for tracker in accelerator.trackers:
        phase_name = "test" if is_final_validation else "validation"
        if tracker.name == "wandb":
            video_filenames = []
            for i, video in enumerate(videos):
                prompt = (
                    pipeline_args["prompt"][:25]
                    .replace(" ", "_")
                    .replace(" ", "_")
                    .replace("'", "_")
                    .replace('"', "_")
                    .replace("/", "_")
                )
                filename = os.path.join(args.output_dir, f"{phase_name}_video_{i}_{prompt}.mp4")
                export_to_video(video, filename, fps=8)
                video_filenames.append(filename)

            tracker.log(
                {
                    phase_name: [
                        wandb.Video(filename, caption=f"{i}: {pipeline_args['prompt']}")
                        for i, filename in enumerate(video_filenames)
                    ]
                }
            )

    return videos

class CollateFunction:
    def __init__(self, weight_dtype, load_tensors):
        self.weight_dtype = weight_dtype
        self.load_tensors = load_tensors

    def __call__(self, data):
        prompts = [x["prompt"] for x in data[0]]

        if self.load_tensors:
            prompts = torch.stack(prompts).to(dtype=self.weight_dtype, non_blocking=True)

        images = [x["image"] for x in data[0]]
        images = torch.stack(images).to(dtype=self.weight_dtype, non_blocking=True)

        videos = [x["video"] for x in data[0]]
        videos = torch.stack(videos).to(dtype=self.weight_dtype, non_blocking=True)

        return {
            "images": images,
            "videos": videos,
            "prompts": prompts,
        }

class CollateFunction:
    def __init__(self, weight_dtype: torch.dtype, load_tensors: bool) -> None:
        self.weight_dtype = weight_dtype
        self.load_tensors = load_tensors

    def __call__(self, data: Dict[str, Any]) -> Dict[str, torch.Tensor]:
        prompts = [x["prompt"] for x in data[0]]

        if self.load_tensors:
            prompts = torch.stack(prompts).to(dtype=self.weight_dtype, non_blocking=True)

        images = [x["image"] for x in data[0]]
        images = torch.stack(images).to(dtype=self.weight_dtype, non_blocking=True)

        videos = [x["video"] for x in data[0]]
        videos = torch.stack(videos).to(dtype=self.weight_dtype, non_blocking=True)

        return {
            "images": images,
            "videos": videos,
            "prompts": prompts,
        }


def main(args):
    if args.report_to == "wandb" and args.hub_token is not None:
        raise ValueError(
            "You cannot use both --report_to=wandb and --hub_token due to a security risk of exposing your token."
            " Please use `huggingface-cli login` to authenticate with the Hub."
        )

    if torch.backends.mps.is_available() and args.mixed_precision == "bf16":
        # due to pytorch#99272, MPS does not yet support bfloat16.
        raise ValueError(
            "Mixed precision training with bfloat16 is not supported on MPS. Please use fp16 (recommended) or fp32 instead."
        )

    logging_dir = Path(args.output_dir, args.logging_dir)

    accelerator_project_config = ProjectConfiguration(project_dir=args.output_dir, logging_dir=logging_dir)
    ddp_kwargs = DistributedDataParallelKwargs(find_unused_parameters=True)
    init_process_group_kwargs = InitProcessGroupKwargs(backend="nccl", timeout=timedelta(seconds=args.nccl_timeout))
    accelerator = Accelerator(
        gradient_accumulation_steps=args.gradient_accumulation_steps,
        mixed_precision=args.mixed_precision,
        log_with=args.report_to,
        project_config=accelerator_project_config,
        kwargs_handlers=[ddp_kwargs, init_process_group_kwargs],
    )

    # Disable AMP for MPS.
    if torch.backends.mps.is_available():
        accelerator.native_amp = False

    # Make one log on every process with the configuration for debugging.
    logging.basicConfig(
        format="%(asctime)s - %(levelname)s - %(name)s - %(message)s",
        datefmt="%m/%d/%Y %H:%M:%S",
        level=logging.INFO,
    )
    logger.info(accelerator.state, main_process_only=False)
    if accelerator.is_local_main_process:
        transformers.utils.logging.set_verbosity_warning()
        diffusers.utils.logging.set_verbosity_info()
    else:
        transformers.utils.logging.set_verbosity_error()
        diffusers.utils.logging.set_verbosity_error()

    # If passed along, set the training seed now.
    if args.seed is not None:
        set_seed(args.seed)

    # Handle the repository creation
    if accelerator.is_main_process:
        if args.output_dir is not None:
            os.makedirs(args.output_dir, exist_ok=True)

        if args.push_to_hub:
            repo_id = create_repo(
                repo_id=args.hub_model_id or Path(args.output_dir).name,
                exist_ok=True,
            ).repo_id

    # Prepare models and scheduler
    tokenizer = AutoTokenizer.from_pretrained(
        args.pretrained_model_name_or_path,
        subfolder="tokenizer",
        revision=args.revision,
    )

    text_encoder = T5EncoderModel.from_pretrained(
        args.pretrained_model_name_or_path,
        subfolder="text_encoder",
        revision=args.revision,
    )

    # CogVideoX-2b weights are stored in float16
    # CogVideoX-5b and CogVideoX-5b-I2V weights are stored in bfloat16
    load_dtype = torch.bfloat16 if "5b" in args.pretrained_model_name_or_path.lower() else torch.float16
    transformer = CogVideoXTransformer3DModel.from_pretrained(
        args.pretrained_model_name_or_path,
        subfolder="transformer",
        torch_dtype=load_dtype,
        revision=args.revision,
        variant=args.variant,
    )

    vae = AutoencoderKLCogVideoX.from_pretrained(
        args.pretrained_model_name_or_path,
        subfolder="vae",
        revision=args.revision,
        variant=args.variant,
    )

    scheduler = CogVideoXDPMScheduler.from_pretrained(args.pretrained_model_name_or_path, subfolder="scheduler")

    if args.enable_slicing:
        vae.enable_slicing()
    if args.enable_tiling:
        vae.enable_tiling()

    # We only train the additional adapter LoRA layers
    text_encoder.requires_grad_(False)
    transformer.requires_grad_(False)
    vae.requires_grad_(False)

    VAE_SCALING_FACTOR = vae.config.scaling_factor
    VAE_SCALE_FACTOR_SPATIAL = 2 ** (len(vae.config.block_out_channels) - 1)

    # For mixed precision training we cast all non-trainable weights (vae, text_encoder and transformer) to half-precision
    # as these weights are only used for inference, keeping weights in full precision is not required.
    weight_dtype = torch.float32
    if accelerator.state.deepspeed_plugin:
        # DeepSpeed is handling precision, use what's in the DeepSpeed config
        if (
            "fp16" in accelerator.state.deepspeed_plugin.deepspeed_config
            and accelerator.state.deepspeed_plugin.deepspeed_config["fp16"]["enabled"]
        ):
            weight_dtype = torch.float16
        if (
            "bf16" in accelerator.state.deepspeed_plugin.deepspeed_config
            and accelerator.state.deepspeed_plugin.deepspeed_config["bf16"]["enabled"]
        ):
            weight_dtype = torch.bfloat16
    else:
        if accelerator.mixed_precision == "fp16":
            weight_dtype = torch.float16
        elif accelerator.mixed_precision == "bf16":
            weight_dtype = torch.bfloat16

    if torch.backends.mps.is_available() and weight_dtype == torch.bfloat16:
        # due to pytorch#99272, MPS does not yet support bfloat16.
        raise ValueError(
            "Mixed precision training with bfloat16 is not supported on MPS. Please use fp16 (recommended) or fp32 instead."
        )

    text_encoder.to(accelerator.device, dtype=weight_dtype)
    transformer.to(accelerator.device, dtype=weight_dtype)
    vae.to(accelerator.device, dtype=weight_dtype)

    if args.gradient_checkpointing:
        transformer.enable_gradient_checkpointing()

    # now we will add new LoRA weights to the attention layers
    transformer_lora_config = LoraConfig(
        r=args.rank,
        lora_alpha=args.lora_alpha,
        init_lora_weights=True,
        target_modules=["to_k", "to_q", "to_v", "to_out.0"],
    )
    transformer.add_adapter(transformer_lora_config)

    def unwrap_model(model):
        model = accelerator.unwrap_model(model)
        model = model._orig_mod if is_compiled_module(model) else model
        return model

    # create custom saving & loading hooks so that `accelerator.save_state(...)` serializes in a nice format
    def save_model_hook(models, weights, output_dir):
        if accelerator.is_main_process:
            transformer_lora_layers_to_save = None

            for model in models:
                if isinstance(unwrap_model(model), type(unwrap_model(transformer))):
                    model = unwrap_model(model)
                    transformer_lora_layers_to_save = get_peft_model_state_dict(model)
                else:
                    raise ValueError(f"unexpected save model: {model.__class__}")

                # make sure to pop weight so that corresponding model is not saved again
                if weights:
                    weights.pop()

            CogVideoXImageToVideoPipeline.save_lora_weights(
                output_dir,
                transformer_lora_layers=transformer_lora_layers_to_save,
            )

    def load_model_hook(models, input_dir):
        transformer_ = None

        # This is a bit of a hack but I don't know any other solution.
        if not accelerator.distributed_type == DistributedType.DEEPSPEED:
            while len(models) > 0:
                model = models.pop()

                if isinstance(unwrap_model(model), type(unwrap_model(transformer))):
                    transformer_ = unwrap_model(model)
                else:
                    raise ValueError(f"Unexpected save model: {unwrap_model(model).__class__}")
        else:
            transformer_ = CogVideoXTransformer3DModel.from_pretrained(
                args.pretrained_model_name_or_path, subfolder="transformer"
            )
            transformer_.add_adapter(transformer_lora_config)

        lora_state_dict = CogVideoXImageToVideoPipeline.lora_state_dict(input_dir)

        transformer_state_dict = {
            f'{k.replace("transformer.", "")}': v for k, v in lora_state_dict.items() if k.startswith("transformer.")
        }
        transformer_state_dict = convert_unet_state_dict_to_peft(transformer_state_dict)
        incompatible_keys = set_peft_model_state_dict(transformer_, transformer_state_dict, adapter_name="default")
        if incompatible_keys is not None:
            # check only for unexpected keys
            unexpected_keys = getattr(incompatible_keys, "unexpected_keys", None)
            if unexpected_keys:
                logger.warning(
                    f"Loading adapter weights from state_dict led to unexpected keys not found in the model: "
                    f" {unexpected_keys}. "
                )

        # Make sure the trainable params are in float32. This is again needed since the base models
        # are in `weight_dtype`. More details:
        # https://github.com/huggingface/diffusers/pull/6514#discussion_r1449796804
        if args.mixed_precision == "fp16":
            # only upcast trainable parameters (LoRA) into fp32
            cast_training_params([transformer_])

    accelerator.register_save_state_pre_hook(save_model_hook)
    accelerator.register_load_state_pre_hook(load_model_hook)

    # Enable TF32 for faster training on Ampere GPUs,
    # cf https://pytorch.org/docs/stable/notes/cuda.html#tensorfloat-32-tf32-on-ampere-devices
    if args.allow_tf32 and torch.cuda.is_available():
        torch.backends.cuda.matmul.allow_tf32 = True

    if args.scale_lr:
        args.learning_rate = (
            args.learning_rate * args.gradient_accumulation_steps * args.train_batch_size * accelerator.num_processes
        )

    # Make sure the trainable params are in float32.
    if args.mixed_precision == "fp16":
        # only upcast trainable parameters (LoRA) into fp32
        cast_training_params([transformer], dtype=torch.float32)

    transformer_lora_parameters = list(filter(lambda p: p.requires_grad, transformer.parameters()))

    # Optimization parameters
    transformer_parameters_with_lr = {
        "params": transformer_lora_parameters,
        "lr": args.learning_rate,
    }
    params_to_optimize = [transformer_parameters_with_lr]
    num_trainable_parameters = sum(param.numel() for model in params_to_optimize for param in model["params"])

    use_deepspeed_optimizer = (
        accelerator.state.deepspeed_plugin is not None
        and "optimizer" in accelerator.state.deepspeed_plugin.deepspeed_config
    )
    use_deepspeed_scheduler = (
        accelerator.state.deepspeed_plugin is not None
        and "scheduler" in accelerator.state.deepspeed_plugin.deepspeed_config
    )

    optimizer = get_optimizer(
        params_to_optimize=params_to_optimize,
        optimizer_name=args.optimizer,
        learning_rate=args.learning_rate,
        beta1=args.beta1,
        beta2=args.beta2,
        beta3=args.beta3,
        epsilon=args.epsilon,
        weight_decay=args.weight_decay,
        prodigy_decouple=args.prodigy_decouple,
        prodigy_use_bias_correction=args.prodigy_use_bias_correction,
        prodigy_safeguard_warmup=args.prodigy_safeguard_warmup,
        use_8bit=args.use_8bit,
        use_4bit=args.use_4bit,
        use_torchao=args.use_torchao,
        use_deepspeed=use_deepspeed_optimizer,
        use_cpu_offload_optimizer=args.use_cpu_offload_optimizer,
        offload_gradients=args.offload_gradients,
    )

    # Dataset and DataLoader
    dataset_init_kwargs = {
        "data_root": args.data_root,
        "dataset_file": args.dataset_file,
        "caption_column": args.caption_column,
        "video_column": args.video_column,
        "max_num_frames": args.max_num_frames,
        "id_token": args.id_token,
        "height_buckets": args.height_buckets,
        "width_buckets": args.width_buckets,
        "frame_buckets": args.frame_buckets,
        "load_tensors": args.load_tensors,
        "random_flip": args.random_flip,
        "image_to_video": True,
    }
    if args.video_reshape_mode is None:
        train_dataset = VideoDatasetWithResizing(**dataset_init_kwargs)
    else:
        train_dataset = VideoDatasetWithResizeAndRectangleCrop(
            video_reshape_mode=args.video_reshape_mode, **dataset_init_kwargs
        )

<<<<<<< HEAD
    collate_fn_instance = CollateFunction(weight_dtype, args.load_tensors)
=======
    collate_fn = CollateFunction(weight_dtype, args.load_tensors)
>>>>>>> db9b2954

    train_dataloader = DataLoader(
        train_dataset,
        batch_size=1,
        sampler=BucketSampler(train_dataset, batch_size=args.train_batch_size, shuffle=True),
        collate_fn=collate_fn_instance,
        num_workers=args.dataloader_num_workers,
        pin_memory=args.pin_memory,
    )

    # Scheduler and math around the number of training steps.
    overrode_max_train_steps = False
    num_update_steps_per_epoch = math.ceil(len(train_dataloader) / args.gradient_accumulation_steps)
    if args.max_train_steps is None:
        args.max_train_steps = args.num_train_epochs * num_update_steps_per_epoch
        overrode_max_train_steps = True

    if args.use_cpu_offload_optimizer:
        lr_scheduler = None
        accelerator.print(
            "CPU Offload Optimizer cannot be used with DeepSpeed or builtin PyTorch LR Schedulers. If "
            "you are training with those settings, they will be ignored."
        )
    else:
        if use_deepspeed_scheduler:
            from accelerate.utils import DummyScheduler

            lr_scheduler = DummyScheduler(
                name=args.lr_scheduler,
                optimizer=optimizer,
                total_num_steps=args.max_train_steps * accelerator.num_processes,
                num_warmup_steps=args.lr_warmup_steps * accelerator.num_processes,
            )
        else:
            lr_scheduler = get_scheduler(
                args.lr_scheduler,
                optimizer=optimizer,
                num_warmup_steps=args.lr_warmup_steps * accelerator.num_processes,
                num_training_steps=args.max_train_steps * accelerator.num_processes,
                num_cycles=args.lr_num_cycles,
                power=args.lr_power,
            )

    # Prepare everything with our `accelerator`.
    transformer, optimizer, train_dataloader, lr_scheduler = accelerator.prepare(
        transformer, optimizer, train_dataloader, lr_scheduler
    )

    # We need to recalculate our total training steps as the size of the training dataloader may have changed.
    num_update_steps_per_epoch = math.ceil(len(train_dataloader) / args.gradient_accumulation_steps)
    if overrode_max_train_steps:
        args.max_train_steps = args.num_train_epochs * num_update_steps_per_epoch
    # Afterwards we recalculate our number of training epochs
    args.num_train_epochs = math.ceil(args.max_train_steps / num_update_steps_per_epoch)

    # We need to initialize the trackers we use, and also store our configuration.
    # The trackers initializes automatically on the main process.
    if accelerator.is_main_process:
        tracker_name = args.tracker_name or "cogvideox-lora"
        accelerator.init_trackers(tracker_name, config=vars(args))

        accelerator.print("===== Memory before training =====")
        reset_memory(accelerator.device)
        print_memory(accelerator.device)

    # Train!
    total_batch_size = args.train_batch_size * accelerator.num_processes * args.gradient_accumulation_steps

    accelerator.print("***** Running training *****")
    accelerator.print(f"  Num trainable parameters = {num_trainable_parameters}")
    accelerator.print(f"  Num examples = {len(train_dataset)}")
    accelerator.print(f"  Num batches each epoch = {len(train_dataloader)}")
    accelerator.print(f"  Num epochs = {args.num_train_epochs}")
    accelerator.print(f"  Instantaneous batch size per device = {args.train_batch_size}")
    accelerator.print(f"  Total train batch size (w. parallel, distributed & accumulation) = {total_batch_size}")
    accelerator.print(f"  Gradient accumulation steps = {args.gradient_accumulation_steps}")
    accelerator.print(f"  Total optimization steps = {args.max_train_steps}")
    global_step = 0
    first_epoch = 0

    # Potentially load in the weights and states from a previous save
    if not args.resume_from_checkpoint:
        initial_global_step = 0
    else:
        if args.resume_from_checkpoint != "latest":
            path = os.path.basename(args.resume_from_checkpoint)
        else:
            # Get the most recent checkpoint
            dirs = os.listdir(args.output_dir)
            dirs = [d for d in dirs if d.startswith("checkpoint")]
            dirs = sorted(dirs, key=lambda x: int(x.split("-")[1]))
            path = dirs[-1] if len(dirs) > 0 else None

        if path is None:
            accelerator.print(
                f"Checkpoint '{args.resume_from_checkpoint}' does not exist. Starting a new training run."
            )
            args.resume_from_checkpoint = None
            initial_global_step = 0
        else:
            accelerator.print(f"Resuming from checkpoint {path}")
            accelerator.load_state(os.path.join(args.output_dir, path))
            global_step = int(path.split("-")[1])

            initial_global_step = global_step
            first_epoch = global_step // num_update_steps_per_epoch

    progress_bar = tqdm(
        range(0, args.max_train_steps),
        initial=initial_global_step,
        desc="Steps",
        # Only show the progress bar once on each machine.
        disable=not accelerator.is_local_main_process,
    )

    # For DeepSpeed training
    model_config = transformer.module.config if hasattr(transformer, "module") else transformer.config

    if args.load_tensors:
        del vae, text_encoder
        gc.collect()
        torch.cuda.empty_cache()
        torch.cuda.synchronize(accelerator.device)

    alphas_cumprod = scheduler.alphas_cumprod.to(accelerator.device, dtype=torch.float32)

    for epoch in range(first_epoch, args.num_train_epochs):
        transformer.train()

        for step, batch in enumerate(train_dataloader):
            models_to_accumulate = [transformer]

            with accelerator.accumulate(models_to_accumulate):
                images = batch["images"].to(accelerator.device, non_blocking=True)
                videos = batch["videos"].to(accelerator.device, non_blocking=True)
                prompts = batch["prompts"]

                # Encode videos
                if not args.load_tensors:
                    images = images.permute(0, 2, 1, 3, 4)  # [B, C, F, H, W]
                    image_noise_sigma = torch.normal(
                        mean=-3.0, std=0.5, size=(images.size(0),), device=accelerator.device, dtype=weight_dtype
                    )
                    image_noise_sigma = torch.exp(image_noise_sigma)
                    noisy_images = images + torch.randn_like(images) * image_noise_sigma[:, None, None, None, None]
                    image_latent_dist = vae.encode(noisy_images).latent_dist

                    videos = videos.permute(0, 2, 1, 3, 4)  # [B, C, F, H, W]
                    latent_dist = vae.encode(videos).latent_dist
                else:
                    image_latent_dist = DiagonalGaussianDistribution(images)
                    latent_dist = DiagonalGaussianDistribution(videos)

                image_latents = image_latent_dist.sample() * VAE_SCALING_FACTOR
                image_latents = image_latents.permute(0, 2, 1, 3, 4)  # [B, F, C, H, W]
                image_latents = image_latents.to(memory_format=torch.contiguous_format, dtype=weight_dtype)

                video_latents = latent_dist.sample() * VAE_SCALING_FACTOR
                video_latents = video_latents.permute(0, 2, 1, 3, 4)  # [B, F, C, H, W]
                video_latents = video_latents.to(memory_format=torch.contiguous_format, dtype=weight_dtype)

                padding_shape = (video_latents.shape[0], video_latents.shape[1] - 1, *video_latents.shape[2:])
                latent_padding = image_latents.new_zeros(padding_shape)
                image_latents = torch.cat([image_latents, latent_padding], dim=1)

                if random.random() < args.noised_image_dropout:
                    image_latents = torch.zeros_like(image_latents)

                # Encode prompts
                if not args.load_tensors:
                    prompt_embeds = compute_prompt_embeddings(
                        tokenizer,
                        text_encoder,
                        prompts,
                        model_config.max_text_seq_length,
                        accelerator.device,
                        weight_dtype,
                        requires_grad=False,
                    )
                else:
                    prompt_embeds = prompts.to(dtype=weight_dtype)

                # Sample noise that will be added to the latents
                noise = torch.randn_like(video_latents)
                batch_size, num_frames, num_channels, height, width = video_latents.shape

                # Sample a random timestep for each image
                timesteps = torch.randint(
                    0,
                    scheduler.config.num_train_timesteps,
                    (batch_size,),
                    dtype=torch.int64,
                    device=accelerator.device,
                )

                # Prepare rotary embeds
                image_rotary_emb = (
                    prepare_rotary_positional_embeddings(
                        height=height * VAE_SCALE_FACTOR_SPATIAL,
                        width=width * VAE_SCALE_FACTOR_SPATIAL,
                        num_frames=num_frames,
                        vae_scale_factor_spatial=VAE_SCALE_FACTOR_SPATIAL,
                        patch_size=model_config.patch_size,
                        attention_head_dim=model_config.attention_head_dim,
                        device=accelerator.device,
                    )
                    if model_config.use_rotary_positional_embeddings
                    else None
                )

                # Add noise to the model input according to the noise magnitude at each timestep
                # (this is the forward diffusion process)
                noisy_video_latents = scheduler.add_noise(video_latents, noise, timesteps)
                noisy_model_input = torch.cat([noisy_video_latents, image_latents], dim=2)

                # Predict the noise residual
                model_output = transformer(
                    hidden_states=noisy_model_input,
                    encoder_hidden_states=prompt_embeds,
                    timestep=timesteps,
                    image_rotary_emb=image_rotary_emb,
                    return_dict=False,
                )[0]

                model_pred = scheduler.get_velocity(model_output, noisy_video_latents, timesteps)

                weights = 1 / (1 - alphas_cumprod[timesteps])
                while len(weights.shape) < len(model_pred.shape):
                    weights = weights.unsqueeze(-1)

                target = video_latents

                loss = torch.mean(
                    (weights * (model_pred - target) ** 2).reshape(batch_size, -1),
                    dim=1,
                )
                loss = loss.mean()
                accelerator.backward(loss)

                if accelerator.sync_gradients:
                    gradient_norm_before_clip = get_gradient_norm(transformer.parameters())
                    accelerator.clip_grad_norm_(transformer.parameters(), args.max_grad_norm)
                    gradient_norm_after_clip = get_gradient_norm(transformer.parameters())

                if accelerator.state.deepspeed_plugin is None:
                    optimizer.step()
                    optimizer.zero_grad()

                if not args.use_cpu_offload_optimizer:
                    lr_scheduler.step()

            # Checks if the accelerator has performed an optimization step behind the scenes
            if accelerator.sync_gradients:
                progress_bar.update(1)
                global_step += 1

                if accelerator.is_main_process or accelerator.distributed_type == DistributedType.DEEPSPEED:
                    if global_step % args.checkpointing_steps == 0:
                        # _before_ saving state, check if this save would set us over the `checkpoints_total_limit`
                        if args.checkpoints_total_limit is not None:
                            checkpoints = os.listdir(args.output_dir)
                            checkpoints = [d for d in checkpoints if d.startswith("checkpoint")]
                            checkpoints = sorted(checkpoints, key=lambda x: int(x.split("-")[1]))

                            # before we save the new checkpoint, we need to have at _most_ `checkpoints_total_limit - 1` checkpoints
                            if len(checkpoints) >= args.checkpoints_total_limit:
                                num_to_remove = len(checkpoints) - args.checkpoints_total_limit + 1
                                removing_checkpoints = checkpoints[0:num_to_remove]

                                logger.info(
                                    f"{len(checkpoints)} checkpoints already exist, removing {len(removing_checkpoints)} checkpoints"
                                )
                                logger.info(f"Removing checkpoints: {', '.join(removing_checkpoints)}")

                                for removing_checkpoint in removing_checkpoints:
                                    removing_checkpoint = os.path.join(args.output_dir, removing_checkpoint)
                                    shutil.rmtree(removing_checkpoint)

                        save_path = os.path.join(args.output_dir, f"checkpoint-{global_step}")
                        accelerator.save_state(save_path)
                        logger.info(f"Saved state to {save_path}")

            last_lr = lr_scheduler.get_last_lr()[0] if lr_scheduler is not None else args.learning_rate
            logs = {"loss": loss.detach().item(), "lr": last_lr}
            # gradnorm + deepspeed: https://github.com/microsoft/DeepSpeed/issues/4555
            if accelerator.distributed_type != DistributedType.DEEPSPEED:
                logs.update(
                    {
                        "gradient_norm_before_clip": gradient_norm_before_clip,
                        "gradient_norm_after_clip": gradient_norm_after_clip,
                    }
                )
            progress_bar.set_postfix(**logs)
            accelerator.log(logs, step=global_step)

            if global_step >= args.max_train_steps:
                break

        if accelerator.is_main_process:
            if args.validation_prompt is not None and (epoch + 1) % args.validation_epochs == 0:
                accelerator.print("===== Memory before validation =====")
                print_memory(accelerator.device)
                torch.cuda.synchronize(accelerator.device)

                pipe = CogVideoXImageToVideoPipeline.from_pretrained(
                    args.pretrained_model_name_or_path,
                    transformer=unwrap_model(transformer),
                    scheduler=scheduler,
                    revision=args.revision,
                    variant=args.variant,
                    torch_dtype=weight_dtype,
                )

                if args.enable_slicing:
                    pipe.vae.enable_slicing()
                if args.enable_tiling:
                    pipe.vae.enable_tiling()
                if args.enable_model_cpu_offload:
                    pipe.enable_model_cpu_offload()

                validation_prompts = args.validation_prompt.split(args.validation_prompt_separator)
                validation_images = args.validation_images.split(args.validation_prompt_separator)
                for validation_image, validation_prompt in zip(validation_images, validation_prompts):
                    pipeline_args = {
                        "image": load_image(validation_image),
                        "prompt": validation_prompt,
                        "guidance_scale": args.guidance_scale,
                        "use_dynamic_cfg": args.use_dynamic_cfg,
                        "height": args.height,
                        "width": args.width,
                        "max_sequence_length": model_config.max_text_seq_length,
                    }

                    log_validation(
                        pipe=pipe,
                        args=args,
                        accelerator=accelerator,
                        pipeline_args=pipeline_args,
                        epoch=epoch,
                    )

                accelerator.print("===== Memory after validation =====")
                print_memory(accelerator.device)
                reset_memory(accelerator.device)

                del pipe
                gc.collect()
                torch.cuda.empty_cache()
                torch.cuda.synchronize(accelerator.device)

    accelerator.wait_for_everyone()

    if accelerator.is_main_process:
        transformer = unwrap_model(transformer)
        dtype = (
            torch.float16
            if args.mixed_precision == "fp16"
            else torch.bfloat16
            if args.mixed_precision == "bf16"
            else torch.float32
        )
        transformer = transformer.to(dtype)
        transformer_lora_layers = get_peft_model_state_dict(transformer)

        CogVideoXImageToVideoPipeline.save_lora_weights(
            save_directory=args.output_dir,
            transformer_lora_layers=transformer_lora_layers,
        )

        # Cleanup trained models to save memory
        if args.load_tensors:
            del transformer
        else:
            del transformer, text_encoder, vae

        gc.collect()
        torch.cuda.empty_cache()
        torch.cuda.synchronize(accelerator.device)

        accelerator.print("===== Memory before testing =====")
        print_memory(accelerator.device)
        reset_memory(accelerator.device)

        # Final test inference
        pipe = CogVideoXImageToVideoPipeline.from_pretrained(
            args.pretrained_model_name_or_path,
            revision=args.revision,
            variant=args.variant,
            torch_dtype=weight_dtype,
        )
        pipe.scheduler = CogVideoXDPMScheduler.from_config(pipe.scheduler.config)

        if args.enable_slicing:
            pipe.vae.enable_slicing()
        if args.enable_tiling:
            pipe.vae.enable_tiling()
        if args.enable_model_cpu_offload:
            pipe.enable_model_cpu_offload()

        # Load LoRA weights
        lora_scaling = args.lora_alpha / args.rank
        pipe.load_lora_weights(args.output_dir, adapter_name="cogvideox-lora")
        pipe.set_adapters(["cogvideox-lora"], [lora_scaling])

        # Run inference
        validation_outputs = []
        if args.validation_prompt and args.num_validation_videos > 0:
            validation_prompts = args.validation_prompt.split(args.validation_prompt_separator)
            validation_images = args.validation_images.split(args.validation_prompt_separator)
            for validation_image, validation_prompt in zip(validation_images, validation_prompts):
                pipeline_args = {
                    "image": load_image(validation_image),
                    "prompt": validation_prompt,
                    "guidance_scale": args.guidance_scale,
                    "use_dynamic_cfg": args.use_dynamic_cfg,
                    "height": args.height,
                    "width": args.width,
                }

                video = log_validation(
                    accelerator=accelerator,
                    pipe=pipe,
                    args=args,
                    pipeline_args=pipeline_args,
                    epoch=epoch,
                    is_final_validation=True,
                )
                validation_outputs.extend(video)

        accelerator.print("===== Memory after testing =====")
        print_memory(accelerator.device)
        reset_memory(accelerator.device)
        torch.cuda.synchronize(accelerator.device)

        if args.push_to_hub:
            save_model_card(
                repo_id,
                videos=validation_outputs,
                base_model=args.pretrained_model_name_or_path,
                validation_prompt=args.validation_prompt,
                repo_folder=args.output_dir,
                fps=args.fps,
            )
            upload_folder(
                repo_id=repo_id,
                folder_path=args.output_dir,
                commit_message="End of training",
                ignore_patterns=["step_*", "epoch_*"],
            )

    accelerator.end_training()


if __name__ == "__main__":
    args = get_args()
    main(args)<|MERGE_RESOLUTION|>--- conflicted
+++ resolved
@@ -541,11 +541,7 @@
             video_reshape_mode=args.video_reshape_mode, **dataset_init_kwargs
         )
 
-<<<<<<< HEAD
-    collate_fn_instance = CollateFunction(weight_dtype, args.load_tensors)
-=======
     collate_fn = CollateFunction(weight_dtype, args.load_tensors)
->>>>>>> db9b2954
 
     train_dataloader = DataLoader(
         train_dataset,
