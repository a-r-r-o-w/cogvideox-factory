# Copyright 2024 The HuggingFace Team.
# All rights reserved.
#
# Licensed under the Apache License, Version 2.0 (the "License");
# you may not use this file except in compliance with the License.
# You may obtain a copy of the License at
#
#     http://www.apache.org/licenses/LICENSE-2.0
#
# Unless required by applicable law or agreed to in writing, software
# distributed under the License is distributed on an "AS IS" BASIS,
# WITHOUT WARRANTIES OR CONDITIONS OF ANY KIND, either express or implied.
# See the License for the specific language governing permissions and
# limitations under the License.

import gc
import logging
import math
import os
import random
import shutil
from datetime import timedelta
from pathlib import Path
from typing import Any, Dict

import diffusers
import torch
import transformers
from accelerate import Accelerator, DistributedType
from accelerate.logging import get_logger
from accelerate.utils import (
    DistributedDataParallelKwargs,
    InitProcessGroupKwargs,
    ProjectConfiguration,
    set_seed,
)
from diffusers import (
    AutoencoderKLCogVideoX,
    CogVideoXDPMScheduler,
    CogVideoXImageToVideoPipeline,
    CogVideoXTransformer3DModel,
)
from diffusers.models.autoencoders.vae import DiagonalGaussianDistribution
from diffusers.optimization import get_scheduler
from diffusers.training_utils import cast_training_params
from diffusers.utils import convert_unet_state_dict_to_peft, export_to_video, load_image
from diffusers.utils.hub_utils import load_or_create_model_card, populate_model_card
from diffusers.utils.torch_utils import is_compiled_module
from huggingface_hub import create_repo, upload_folder
from peft import LoraConfig, get_peft_model_state_dict, set_peft_model_state_dict
from torch.utils.data import DataLoader
from tqdm.auto import tqdm
from transformers import AutoTokenizer, T5EncoderModel

import wandb


from args import get_args  # isort:skip
from dataset import BucketSampler, VideoDatasetWithResizing, VideoDatasetWithResizeAndRectangleCrop  # isort:skip
from text_encoder import compute_prompt_embeddings  # isort:skip
from utils import get_gradient_norm, get_optimizer, prepare_rotary_positional_embeddings, print_memory, reset_memory  # isort:skip


logger = get_logger(__name__)


def save_model_card(
    repo_id: str,
    videos=None,
    base_model: str = None,
    validation_prompt=None,
    repo_folder=None,
    fps=8,
):
    widget_dict = []
    if videos is not None:
        for i, video in enumerate(videos):
            export_to_video(video, os.path.join(repo_folder, f"final_video_{i}.mp4", fps=fps))
            widget_dict.append(
                {
                    "text": validation_prompt if validation_prompt else " ",
                    "output": {"url": f"video_{i}.mp4"},
                }
            )

    model_description = f"""
# CogVideoX LoRA Finetune

<Gallery />

## Model description

This is a lora finetune of the CogVideoX model `{base_model}`.

The model was trained using [CogVideoX Factory](https://github.com/a-r-r-o-w/cogvideox-factory) - a repository containing memory-optimized training scripts for the CogVideoX family of models using [TorchAO](https://github.com/pytorch/ao) and [DeepSpeed](https://github.com/microsoft/DeepSpeed). The scripts were adopted from [CogVideoX Diffusers trainer](https://github.com/huggingface/diffusers/blob/main/examples/cogvideo/train_cogvideox_lora.py).

## Download model

[Download LoRA]({repo_id}/tree/main) in the Files & Versions tab.

## Usage

Requires the [🧨 Diffusers library](https://github.com/huggingface/diffusers) installed.

```py
import torch
from diffusers import CogVideoXImageToVideoPipeline
from diffusers.utils import export_to_video, load_image

pipe = CogVideoXImageToVideoPipeline.from_pretrained("THUDM/CogVideoX-5b-I2V", torch_dtype=torch.bfloat16).to("cuda")
pipe.load_lora_weights("{repo_id}", weight_name="pytorch_lora_weights.safetensors", adapter_name="cogvideox-lora")

# The LoRA adapter weights are determined by what was used for training.
# In this case, we assume `--lora_alpha` is 32 and `--rank` is 64.
# It can be made lower or higher from what was used in training to decrease or amplify the effect
# of the LoRA upto a tolerance, beyond which one might notice no effect at all or overflows.
pipe.set_adapters(["cogvideox-lora"], [32 / 64])

image = load_image("/path/to/image.png")
video = pipe(image=image, prompt="{validation_prompt}", guidance_scale=6, use_dynamic_cfg=True).frames[0]
export_to_video(video, "output.mp4", fps=8)
```

For more details, including weighting, merging and fusing LoRAs, check the [documentation](https://huggingface.co/docs/diffusers/main/en/using-diffusers/loading_adapters) on loading LoRAs in diffusers.

## License

Please adhere to the licensing terms as described [here](https://huggingface.co/THUDM/CogVideoX-5b-I2V/blob/main/LICENSE).
"""
    model_card = load_or_create_model_card(
        repo_id_or_path=repo_id,
        from_training=True,
        license="other",
        base_model=base_model,
        prompt=validation_prompt,
        model_description=model_description,
        widget=widget_dict,
    )
    tags = [
        "text-to-video",
        "image-to-video",
        "diffusers-training",
        "diffusers",
        "lora",
        "cogvideox",
        "cogvideox-diffusers",
        "template:sd-lora",
    ]

    model_card = populate_model_card(model_card, tags=tags)
    model_card.save(os.path.join(repo_folder, "README.md"))


def log_validation(
    accelerator: Accelerator,
    pipe: CogVideoXImageToVideoPipeline,
    args: Dict[str, Any],
    pipeline_args: Dict[str, Any],
    is_final_validation: bool = False,
):
    logger.info(
        f"Running validation... \n Generating {args.num_validation_videos} videos with prompt: {pipeline_args['prompt']}."
    )

    pipe = pipe.to(accelerator.device)

    # run inference
    generator = torch.Generator(device=accelerator.device).manual_seed(args.seed) if args.seed else None

    videos = []
    for _ in range(args.num_validation_videos):
        video = pipe(**pipeline_args, generator=generator, output_type="np").frames[0]
        videos.append(video)

    for tracker in accelerator.trackers:
        phase_name = "test" if is_final_validation else "validation"
        if tracker.name == "wandb":
            video_filenames = []
            for i, video in enumerate(videos):
                prompt = (
                    pipeline_args["prompt"][:25]
                    .replace(" ", "_")
                    .replace(" ", "_")
                    .replace("'", "_")
                    .replace('"', "_")
                    .replace("/", "_")
                )
                filename = os.path.join(args.output_dir, f"{phase_name}_video_{i}_{prompt}.mp4")
                export_to_video(video, filename, fps=8)
                video_filenames.append(filename)

            tracker.log(
                {
                    phase_name: [
                        wandb.Video(filename, caption=f"{i}: {pipeline_args['prompt']}")
                        for i, filename in enumerate(video_filenames)
                    ]
                }
            )

    return videos


class CollateFunction:
    def __init__(self, weight_dtype, load_tensors):
        self.weight_dtype = weight_dtype
        self.load_tensors = load_tensors

    def __call__(self, data):
        prompts = [x["prompt"] for x in data[0]]

        if self.load_tensors:
            prompts = torch.stack(prompts).to(dtype=self.weight_dtype, non_blocking=True)

        images = [x["image"] for x in data[0]]
        images = torch.stack(images).to(dtype=self.weight_dtype, non_blocking=True)

        videos = [x["video"] for x in data[0]]
        videos = torch.stack(videos).to(dtype=self.weight_dtype, non_blocking=True)

        return {
            "images": images,
            "videos": videos,
            "prompts": prompts,
        }

<<<<<<< HEAD
def run_validation(args: Dict[str, Any], accelerator: Accelerator, transformer, scheduler, model_config: Dict[str, Any], weight_dtype: torch.dtype) -> None:
    accelerator.print("===== Memory before validation =====")
    print_memory(accelerator.device)
    torch.cuda.synchronize(accelerator.device)

    pipe = CogVideoXImageToVideoPipeline.from_pretrained(
        args.pretrained_model_name_or_path,
        transformer=unwrap_model(accelerator, transformer),
        scheduler=scheduler,
        revision=args.revision,
        variant=args.variant,
        torch_dtype=weight_dtype,
    )

    if args.enable_slicing:
        pipe.vae.enable_slicing()
    if args.enable_tiling:
        pipe.vae.enable_tiling()
    if args.enable_model_cpu_offload:
        pipe.enable_model_cpu_offload()

    validation_prompts = args.validation_prompt.split(args.validation_prompt_separator)
    validation_images = args.validation_images.split(args.validation_prompt_separator)
    for validation_image, validation_prompt in zip(validation_images, validation_prompts):
        pipeline_args = {
            "image": load_image(validation_image),
            "prompt": validation_prompt,
            "guidance_scale": args.guidance_scale,
            "use_dynamic_cfg": args.use_dynamic_cfg,
            "height": args.height,
            "width": args.width,
            "max_sequence_length": model_config.max_text_seq_length,
        }

        log_validation(
            pipe=pipe,
            args=args,
            accelerator=accelerator,
            pipeline_args=pipeline_args,
        )

    accelerator.print("===== Memory after validation =====")
    print_memory(accelerator.device)
    reset_memory(accelerator.device)

    del pipe
    gc.collect()
    torch.cuda.empty_cache()
    torch.cuda.synchronize(accelerator.device)


def unwrap_model(accelerator: Accelerator, model):
        model = accelerator.unwrap_model(model)
        model = model._orig_mod if is_compiled_module(model) else model
        return model

=======
>>>>>>> f2a1626d

def main(args):
    if args.report_to == "wandb" and args.hub_token is not None:
        raise ValueError(
            "You cannot use both --report_to=wandb and --hub_token due to a security risk of exposing your token."
            " Please use `huggingface-cli login` to authenticate with the Hub."
        )

    if torch.backends.mps.is_available() and args.mixed_precision == "bf16":
        # due to pytorch#99272, MPS does not yet support bfloat16.
        raise ValueError(
            "Mixed precision training with bfloat16 is not supported on MPS. Please use fp16 (recommended) or fp32 instead."
        )

    logging_dir = Path(args.output_dir, args.logging_dir)

    accelerator_project_config = ProjectConfiguration(project_dir=args.output_dir, logging_dir=logging_dir)
    ddp_kwargs = DistributedDataParallelKwargs(find_unused_parameters=True)
    init_process_group_kwargs = InitProcessGroupKwargs(backend="nccl", timeout=timedelta(seconds=args.nccl_timeout))
    accelerator = Accelerator(
        gradient_accumulation_steps=args.gradient_accumulation_steps,
        mixed_precision=args.mixed_precision,
        log_with=args.report_to,
        project_config=accelerator_project_config,
        kwargs_handlers=[ddp_kwargs, init_process_group_kwargs],
    )

    # Disable AMP for MPS.
    if torch.backends.mps.is_available():
        accelerator.native_amp = False

    # Make one log on every process with the configuration for debugging.
    logging.basicConfig(
        format="%(asctime)s - %(levelname)s - %(name)s - %(message)s",
        datefmt="%m/%d/%Y %H:%M:%S",
        level=logging.INFO,
    )
    logger.info(accelerator.state, main_process_only=False)
    if accelerator.is_local_main_process:
        transformers.utils.logging.set_verbosity_warning()
        diffusers.utils.logging.set_verbosity_info()
    else:
        transformers.utils.logging.set_verbosity_error()
        diffusers.utils.logging.set_verbosity_error()

    # If passed along, set the training seed now.
    if args.seed is not None:
        set_seed(args.seed)

    # Handle the repository creation
    if accelerator.is_main_process:
        if args.output_dir is not None:
            os.makedirs(args.output_dir, exist_ok=True)

        if args.push_to_hub:
            repo_id = create_repo(
                repo_id=args.hub_model_id or Path(args.output_dir).name,
                exist_ok=True,
            ).repo_id

    # Prepare models and scheduler
    tokenizer = AutoTokenizer.from_pretrained(
        args.pretrained_model_name_or_path,
        subfolder="tokenizer",
        revision=args.revision,
    )

    text_encoder = T5EncoderModel.from_pretrained(
        args.pretrained_model_name_or_path,
        subfolder="text_encoder",
        revision=args.revision,
    )

    # CogVideoX-2b weights are stored in float16
    # CogVideoX-5b and CogVideoX-5b-I2V weights are stored in bfloat16
    load_dtype = torch.bfloat16 if "5b" in args.pretrained_model_name_or_path.lower() else torch.float16
    transformer = CogVideoXTransformer3DModel.from_pretrained(
        args.pretrained_model_name_or_path,
        subfolder="transformer",
        torch_dtype=load_dtype,
        revision=args.revision,
        variant=args.variant,
    )

    if args.ignore_learned_positional_embeddings:
        del transformer.patch_embed.pos_embedding
        transformer.patch_embed.use_learned_positional_embeddings = False
        transformer.config.use_learned_positional_embeddings = False

    vae = AutoencoderKLCogVideoX.from_pretrained(
        args.pretrained_model_name_or_path,
        subfolder="vae",
        revision=args.revision,
        variant=args.variant,
    )

    scheduler = CogVideoXDPMScheduler.from_pretrained(args.pretrained_model_name_or_path, subfolder="scheduler")

    if args.enable_slicing:
        vae.enable_slicing()
    if args.enable_tiling:
        vae.enable_tiling()

    # We only train the additional adapter LoRA layers
    text_encoder.requires_grad_(False)
    transformer.requires_grad_(False)
    vae.requires_grad_(False)

    VAE_SCALING_FACTOR = vae.config.scaling_factor
    VAE_SCALE_FACTOR_SPATIAL = 2 ** (len(vae.config.block_out_channels) - 1)

    # For mixed precision training we cast all non-trainable weights (vae, text_encoder and transformer) to half-precision
    # as these weights are only used for inference, keeping weights in full precision is not required.
    weight_dtype = torch.float32
    if accelerator.state.deepspeed_plugin:
        # DeepSpeed is handling precision, use what's in the DeepSpeed config
        if (
            "fp16" in accelerator.state.deepspeed_plugin.deepspeed_config
            and accelerator.state.deepspeed_plugin.deepspeed_config["fp16"]["enabled"]
        ):
            weight_dtype = torch.float16
        if (
            "bf16" in accelerator.state.deepspeed_plugin.deepspeed_config
            and accelerator.state.deepspeed_plugin.deepspeed_config["bf16"]["enabled"]
        ):
            weight_dtype = torch.bfloat16
    else:
        if accelerator.mixed_precision == "fp16":
            weight_dtype = torch.float16
        elif accelerator.mixed_precision == "bf16":
            weight_dtype = torch.bfloat16

    if torch.backends.mps.is_available() and weight_dtype == torch.bfloat16:
        # due to pytorch#99272, MPS does not yet support bfloat16.
        raise ValueError(
            "Mixed precision training with bfloat16 is not supported on MPS. Please use fp16 (recommended) or fp32 instead."
        )

    text_encoder.to(accelerator.device, dtype=weight_dtype)
    transformer.to(accelerator.device, dtype=weight_dtype)
    vae.to(accelerator.device, dtype=weight_dtype)

    if args.gradient_checkpointing:
        transformer.enable_gradient_checkpointing()

    # now we will add new LoRA weights to the attention layers
    transformer_lora_config = LoraConfig(
        r=args.rank,
        lora_alpha=args.lora_alpha,
        init_lora_weights=True,
        target_modules=["to_k", "to_q", "to_v", "to_out.0"],
    )
    transformer.add_adapter(transformer_lora_config)

    # create custom saving & loading hooks so that `accelerator.save_state(...)` serializes in a nice format
    def save_model_hook(models, weights, output_dir):
        if accelerator.is_main_process:
            transformer_lora_layers_to_save = None

            for model in models:
                if isinstance(model, type(unwrap_model(accelerator, transformer))):
                    transformer_lora_layers_to_save = get_peft_model_state_dict(model)
                else:
                    raise ValueError(f"unexpected save model: {model.__class__}")

                # make sure to pop weight so that corresponding model is not saved again
                weights.pop()

            CogVideoXImageToVideoPipeline.save_lora_weights(
                output_dir,
                transformer_lora_layers=transformer_lora_layers_to_save,
            )

    def load_model_hook(models, input_dir):
        transformer_ = None

        while len(models) > 0:
            model = models.pop()

            if isinstance(model, type(unwrap_model(accelerator, transformer))):
                transformer_ = model
            else:
                raise ValueError(f"Unexpected save model: {model.__class__}")

        lora_state_dict = CogVideoXImageToVideoPipeline.lora_state_dict(input_dir)

        transformer_state_dict = {
            f'{k.replace("transformer.", "")}': v for k, v in lora_state_dict.items() if k.startswith("transformer.")
        }
        transformer_state_dict = convert_unet_state_dict_to_peft(transformer_state_dict)
        incompatible_keys = set_peft_model_state_dict(transformer_, transformer_state_dict, adapter_name="default")
        if incompatible_keys is not None:
            # check only for unexpected keys
            unexpected_keys = getattr(incompatible_keys, "unexpected_keys", None)
            if unexpected_keys:
                logger.warning(
                    f"Loading adapter weights from state_dict led to unexpected keys not found in the model: "
                    f" {unexpected_keys}. "
                )

        # Make sure the trainable params are in float32. This is again needed since the base models
        # are in `weight_dtype`. More details:
        # https://github.com/huggingface/diffusers/pull/6514#discussion_r1449796804
        if args.mixed_precision == "fp16":
            # only upcast trainable parameters (LoRA) into fp32
            cast_training_params([transformer_])

    accelerator.register_save_state_pre_hook(save_model_hook)
    accelerator.register_load_state_pre_hook(load_model_hook)

    # Enable TF32 for faster training on Ampere GPUs,
    # cf https://pytorch.org/docs/stable/notes/cuda.html#tensorfloat-32-tf32-on-ampere-devices
    if args.allow_tf32 and torch.cuda.is_available():
        torch.backends.cuda.matmul.allow_tf32 = True

    if args.scale_lr:
        args.learning_rate = (
            args.learning_rate * args.gradient_accumulation_steps * args.train_batch_size * accelerator.num_processes
        )

    # Make sure the trainable params are in float32.
    if args.mixed_precision == "fp16":
        # only upcast trainable parameters (LoRA) into fp32
        cast_training_params([transformer], dtype=torch.float32)

    transformer_lora_parameters = list(filter(lambda p: p.requires_grad, transformer.parameters()))

    # Optimization parameters
    transformer_parameters_with_lr = {
        "params": transformer_lora_parameters,
        "lr": args.learning_rate,
    }
    params_to_optimize = [transformer_parameters_with_lr]
    num_trainable_parameters = sum(param.numel() for model in params_to_optimize for param in model["params"])

    use_deepspeed_optimizer = (
        accelerator.state.deepspeed_plugin is not None
        and "optimizer" in accelerator.state.deepspeed_plugin.deepspeed_config
    )
    use_deepspeed_scheduler = (
        accelerator.state.deepspeed_plugin is not None
        and "scheduler" in accelerator.state.deepspeed_plugin.deepspeed_config
    )

    optimizer = get_optimizer(
        params_to_optimize=params_to_optimize,
        optimizer_name=args.optimizer,
        learning_rate=args.learning_rate,
        beta1=args.beta1,
        beta2=args.beta2,
        beta3=args.beta3,
        epsilon=args.epsilon,
        weight_decay=args.weight_decay,
        prodigy_decouple=args.prodigy_decouple,
        prodigy_use_bias_correction=args.prodigy_use_bias_correction,
        prodigy_safeguard_warmup=args.prodigy_safeguard_warmup,
        use_8bit=args.use_8bit,
        use_4bit=args.use_4bit,
        use_torchao=args.use_torchao,
        use_deepspeed=use_deepspeed_optimizer,
        use_cpu_offload_optimizer=args.use_cpu_offload_optimizer,
        offload_gradients=args.offload_gradients,
    )

    # Dataset and DataLoader
    dataset_init_kwargs = {
        "data_root": args.data_root,
        "dataset_file": args.dataset_file,
        "caption_column": args.caption_column,
        "video_column": args.video_column,
        "max_num_frames": args.max_num_frames,
        "id_token": args.id_token,
        "height_buckets": args.height_buckets,
        "width_buckets": args.width_buckets,
        "frame_buckets": args.frame_buckets,
        "load_tensors": args.load_tensors,
        "random_flip": args.random_flip,
        "image_to_video": True,
    }
    if args.video_reshape_mode is None:
        train_dataset = VideoDatasetWithResizing(**dataset_init_kwargs)
    else:
        train_dataset = VideoDatasetWithResizeAndRectangleCrop(
            video_reshape_mode=args.video_reshape_mode, **dataset_init_kwargs
        )

    collate_fn_instance = CollateFunction(weight_dtype, args.load_tensors)

    train_dataloader = DataLoader(
        train_dataset,
        batch_size=1,
        sampler=BucketSampler(train_dataset, batch_size=args.train_batch_size, shuffle=True),
        collate_fn=collate_fn_instance,
        num_workers=args.dataloader_num_workers,
        pin_memory=args.pin_memory,
    )

    # Scheduler and math around the number of training steps.
    overrode_max_train_steps = False
    num_update_steps_per_epoch = math.ceil(len(train_dataloader) / args.gradient_accumulation_steps)
    if args.max_train_steps is None:
        args.max_train_steps = args.num_train_epochs * num_update_steps_per_epoch
        overrode_max_train_steps = True

    if args.use_cpu_offload_optimizer:
        lr_scheduler = None
        accelerator.print(
            "CPU Offload Optimizer cannot be used with DeepSpeed or builtin PyTorch LR Schedulers. If "
            "you are training with those settings, they will be ignored."
        )
    else:
        if use_deepspeed_scheduler:
            from accelerate.utils import DummyScheduler

            lr_scheduler = DummyScheduler(
                name=args.lr_scheduler,
                optimizer=optimizer,
                total_num_steps=args.max_train_steps * accelerator.num_processes,
                num_warmup_steps=args.lr_warmup_steps * accelerator.num_processes,
            )
        else:
            lr_scheduler = get_scheduler(
                args.lr_scheduler,
                optimizer=optimizer,
                num_warmup_steps=args.lr_warmup_steps * accelerator.num_processes,
                num_training_steps=args.max_train_steps * accelerator.num_processes,
                num_cycles=args.lr_num_cycles,
                power=args.lr_power,
            )

    # Prepare everything with our `accelerator`.
    transformer, optimizer, train_dataloader, lr_scheduler = accelerator.prepare(
        transformer, optimizer, train_dataloader, lr_scheduler
    )

    # We need to recalculate our total training steps as the size of the training dataloader may have changed.
    num_update_steps_per_epoch = math.ceil(len(train_dataloader) / args.gradient_accumulation_steps)
    if overrode_max_train_steps:
        args.max_train_steps = args.num_train_epochs * num_update_steps_per_epoch
    # Afterwards we recalculate our number of training epochs
    args.num_train_epochs = math.ceil(args.max_train_steps / num_update_steps_per_epoch)

    # We need to initialize the trackers we use, and also store our configuration.
    # The trackers initializes automatically on the main process.
    if accelerator.is_main_process:
        tracker_name = args.tracker_name or "cogvideox-lora"
        accelerator.init_trackers(tracker_name, config=vars(args))

        accelerator.print("===== Memory before training =====")
        reset_memory(accelerator.device)
        print_memory(accelerator.device)

    # Train!
    total_batch_size = args.train_batch_size * accelerator.num_processes * args.gradient_accumulation_steps

    accelerator.print("***** Running training *****")
    accelerator.print(f"  Num trainable parameters = {num_trainable_parameters}")
    accelerator.print(f"  Num examples = {len(train_dataset)}")
    accelerator.print(f"  Num batches each epoch = {len(train_dataloader)}")
    accelerator.print(f"  Num epochs = {args.num_train_epochs}")
    accelerator.print(f"  Instantaneous batch size per device = {args.train_batch_size}")
    accelerator.print(f"  Total train batch size (w. parallel, distributed & accumulation) = {total_batch_size}")
    accelerator.print(f"  Gradient accumulation steps = {args.gradient_accumulation_steps}")
    accelerator.print(f"  Total optimization steps = {args.max_train_steps}")
    global_step = 0
    first_epoch = 0

    # Potentially load in the weights and states from a previous save
    if not args.resume_from_checkpoint:
        initial_global_step = 0
    else:
        if args.resume_from_checkpoint != "latest":
            path = os.path.basename(args.resume_from_checkpoint)
        else:
            # Get the mos recent checkpoint
            dirs = os.listdir(args.output_dir)
            dirs = [d for d in dirs if d.startswith("checkpoint")]
            dirs = sorted(dirs, key=lambda x: int(x.split("-")[1]))
            path = dirs[-1] if len(dirs) > 0 else None

        if path is None:
            accelerator.print(
                f"Checkpoint '{args.resume_from_checkpoint}' does not exist. Starting a new training run."
            )
            args.resume_from_checkpoint = None
            initial_global_step = 0
        else:
            accelerator.print(f"Resuming from checkpoint {path}")
            accelerator.load_state(os.path.join(args.output_dir, path))
            global_step = int(path.split("-")[1])

            initial_global_step = global_step
            first_epoch = global_step // num_update_steps_per_epoch

    progress_bar = tqdm(
        range(0, args.max_train_steps),
        initial=initial_global_step,
        desc="Steps",
        # Only show the progress bar once on each machine.
        disable=not accelerator.is_local_main_process,
    )

    # For DeepSpeed training
    model_config = transformer.module.config if hasattr(transformer, "module") else transformer.config

    if args.load_tensors:
        del vae, text_encoder
        gc.collect()
        torch.cuda.empty_cache()
        torch.cuda.synchronize(accelerator.device)

    alphas_cumprod = scheduler.alphas_cumprod.to(accelerator.device, dtype=torch.float32)

    for epoch in range(first_epoch, args.num_train_epochs):
        transformer.train()

        for step, batch in enumerate(train_dataloader):
            models_to_accumulate = [transformer]

            with accelerator.accumulate(models_to_accumulate):
                images = batch["images"].to(accelerator.device, non_blocking=True)
                videos = batch["videos"].to(accelerator.device, non_blocking=True)
                prompts = batch["prompts"]

                # Encode videos
                if not args.load_tensors:
                    images = images.permute(0, 2, 1, 3, 4)  # [B, C, F, H, W]
                    image_noise_sigma = torch.normal(
                        mean=-3.0, std=0.5, size=(images.size(0),), device=accelerator.device, dtype=weight_dtype
                    )
                    image_noise_sigma = torch.exp(image_noise_sigma)
                    noisy_images = images + torch.randn_like(images) * image_noise_sigma[:, None, None, None, None]
                    image_latent_dist = vae.encode(noisy_images).latent_dist

                    videos = videos.permute(0, 2, 1, 3, 4)  # [B, C, F, H, W]
                    latent_dist = vae.encode(videos).latent_dist
                else:
                    image_latent_dist = DiagonalGaussianDistribution(images)
                    latent_dist = DiagonalGaussianDistribution(videos)

                image_latents = image_latent_dist.sample() * VAE_SCALING_FACTOR
                image_latents = image_latents.permute(0, 2, 1, 3, 4)  # [B, F, C, H, W]
                image_latents = image_latents.to(memory_format=torch.contiguous_format, dtype=weight_dtype)

                video_latents = latent_dist.sample() * VAE_SCALING_FACTOR
                video_latents = video_latents.permute(0, 2, 1, 3, 4)  # [B, F, C, H, W]
                video_latents = video_latents.to(memory_format=torch.contiguous_format, dtype=weight_dtype)

                padding_shape = (video_latents.shape[0], video_latents.shape[1] - 1, *video_latents.shape[2:])
                latent_padding = image_latents.new_zeros(padding_shape)
                image_latents = torch.cat([image_latents, latent_padding], dim=1)

                if random.random() < args.noised_image_dropout:
                    image_latents = torch.zeros_like(image_latents)

                # Encode prompts
                if not args.load_tensors:
                    prompt_embeds = compute_prompt_embeddings(
                        tokenizer,
                        text_encoder,
                        prompts,
                        model_config.max_text_seq_length,
                        accelerator.device,
                        weight_dtype,
                        requires_grad=False,
                    )
                else:
                    prompt_embeds = prompts.to(dtype=weight_dtype)

                # Sample noise that will be added to the latents
                noise = torch.randn_like(video_latents)
                batch_size, num_frames, num_channels, height, width = video_latents.shape

                # Sample a random timestep for each image
                timesteps = torch.randint(
                    0,
                    scheduler.config.num_train_timesteps,
                    (batch_size,),
                    dtype=torch.int64,
                    device=accelerator.device,
                )

                # Prepare rotary embeds
                image_rotary_emb = (
                    prepare_rotary_positional_embeddings(
                        height=height * VAE_SCALE_FACTOR_SPATIAL,
                        width=width * VAE_SCALE_FACTOR_SPATIAL,
                        num_frames=num_frames,
                        vae_scale_factor_spatial=VAE_SCALE_FACTOR_SPATIAL,
                        patch_size=model_config.patch_size,
                        attention_head_dim=model_config.attention_head_dim,
                        device=accelerator.device,
                    )
                    if model_config.use_rotary_positional_embeddings
                    else None
                )

                # Add noise to the model input according to the noise magnitude at each timestep
                # (this is the forward diffusion process)
                noisy_video_latents = scheduler.add_noise(video_latents, noise, timesteps)
                noisy_model_input = torch.cat([noisy_video_latents, image_latents], dim=2)

                # Predict the noise residual
                model_output = transformer(
                    hidden_states=noisy_model_input,
                    encoder_hidden_states=prompt_embeds,
                    timestep=timesteps,
                    image_rotary_emb=image_rotary_emb,
                    return_dict=False,
                )[0]

                model_pred = scheduler.get_velocity(model_output, noisy_video_latents, timesteps)

                weights = 1 / (1 - alphas_cumprod[timesteps])
                while len(weights.shape) < len(model_pred.shape):
                    weights = weights.unsqueeze(-1)

                target = video_latents

                loss = torch.mean(
                    (weights * (model_pred - target) ** 2).reshape(batch_size, -1),
                    dim=1,
                )
                loss = loss.mean()
                accelerator.backward(loss)

                if accelerator.sync_gradients:
                    gradient_norm_before_clip = get_gradient_norm(transformer.parameters())
                    accelerator.clip_grad_norm_(transformer.parameters(), args.max_grad_norm)
                    gradient_norm_after_clip = get_gradient_norm(transformer.parameters())

                if accelerator.state.deepspeed_plugin is None:
                    optimizer.step()
                    optimizer.zero_grad()

                if not args.use_cpu_offload_optimizer:
                    lr_scheduler.step()

            # Checks if the accelerator has performed an optimization step behind the scenes
            if accelerator.sync_gradients:
                progress_bar.update(1)
                global_step += 1

                # Checkpointing
                if accelerator.is_main_process or accelerator.distributed_type == DistributedType.DEEPSPEED:
                    if global_step % args.checkpointing_steps == 0:
                        # _before_ saving state, check if this save would set us over the `checkpoints_total_limit`
                        if args.checkpoints_total_limit is not None:
                            checkpoints = os.listdir(args.output_dir)
                            checkpoints = [d for d in checkpoints if d.startswith("checkpoint")]
                            checkpoints = sorted(checkpoints, key=lambda x: int(x.split("-")[1]))

                            # before we save the new checkpoint, we need to have at _most_ `checkpoints_total_limit - 1` checkpoints
                            if len(checkpoints) >= args.checkpoints_total_limit:
                                num_to_remove = len(checkpoints) - args.checkpoints_total_limit + 1
                                removing_checkpoints = checkpoints[0:num_to_remove]

                                logger.info(
                                    f"{len(checkpoints)} checkpoints already exist, removing {len(removing_checkpoints)} checkpoints"
                                )
                                logger.info(f"Removing checkpoints: {', '.join(removing_checkpoints)}")

                                for removing_checkpoint in removing_checkpoints:
                                    removing_checkpoint = os.path.join(args.output_dir, removing_checkpoint)
                                    shutil.rmtree(removing_checkpoint)

                        save_path = os.path.join(args.output_dir, f"checkpoint-{global_step}")
                        accelerator.save_state(save_path)
                        logger.info(f"Saved state to {save_path}")
                
                # Validation
                should_run_validation = args.validation_prompt is not None and (
                    args.validation_steps is not None and global_step % args.validation_steps == 0
                )
                if should_run_validation:
                    run_validation(args, accelerator, transformer, scheduler, model_config, weight_dtype)

            last_lr = lr_scheduler.get_last_lr()[0] if lr_scheduler is not None else args.learning_rate
            logs = {
                "loss": loss.detach().item(),
                "lr": last_lr,
                "gradient_norm_before_clip": gradient_norm_before_clip,
                "gradient_norm_after_clip": gradient_norm_after_clip,
            }
            progress_bar.set_postfix(**logs)
            accelerator.log(logs, step=global_step)

            if global_step >= args.max_train_steps:
                break

        if accelerator.is_main_process:
            should_run_validation = args.validation_prompt is not None and (
                (args.validation_epochs is not None and (epoch + 1) % args.validation_epochs == 0)
            )
            if should_run_validation:
                run_validation(args, accelerator, transformer, scheduler, model_config, weight_dtype)

    accelerator.wait_for_everyone()

    if accelerator.is_main_process:
        transformer = unwrap_model(accelerator, transformer)
        dtype = (
            torch.float16
            if args.mixed_precision == "fp16"
            else torch.bfloat16
            if args.mixed_precision == "bf16"
            else torch.float32
        )
        transformer = transformer.to(dtype)
        transformer_lora_layers = get_peft_model_state_dict(transformer)

        CogVideoXImageToVideoPipeline.save_lora_weights(
            save_directory=args.output_dir,
            transformer_lora_layers=transformer_lora_layers,
        )

        # Cleanup trained models to save memory
        if args.load_tensors:
            del transformer
        else:
            del transformer, text_encoder, vae

        gc.collect()
        torch.cuda.empty_cache()
        torch.cuda.synchronize(accelerator.device)

        accelerator.print("===== Memory before testing =====")
        print_memory(accelerator.device)
        reset_memory(accelerator.device)

        # Final test inference
        pipe = CogVideoXImageToVideoPipeline.from_pretrained(
            args.pretrained_model_name_or_path,
            revision=args.revision,
            variant=args.variant,
            torch_dtype=weight_dtype,
        )
        pipe.scheduler = CogVideoXDPMScheduler.from_config(pipe.scheduler.config)

        if args.enable_slicing:
            pipe.vae.enable_slicing()
        if args.enable_tiling:
            pipe.vae.enable_tiling()
        if args.enable_model_cpu_offload:
            pipe.enable_model_cpu_offload()

        # Load LoRA weights
        lora_scaling = args.lora_alpha / args.rank
        pipe.load_lora_weights(args.output_dir, adapter_name="cogvideox-lora")
        pipe.set_adapters(["cogvideox-lora"], [lora_scaling])

        # Run inference
        validation_outputs = []
        if args.validation_prompt and args.num_validation_videos > 0:
            validation_prompts = args.validation_prompt.split(args.validation_prompt_separator)
            validation_images = args.validation_images.split(args.validation_prompt_separator)
            for validation_image, validation_prompt in zip(validation_images, validation_prompts):
                pipeline_args = {
                    "image": load_image(validation_image),
                    "prompt": validation_prompt,
                    "guidance_scale": args.guidance_scale,
                    "use_dynamic_cfg": args.use_dynamic_cfg,
                    "height": args.height,
                    "width": args.width,
                }

                video = log_validation(
                    accelerator=accelerator,
                    pipe=pipe,
                    args=args,
                    pipeline_args=pipeline_args,
                    is_final_validation=True,
                )
                validation_outputs.extend(video)

        accelerator.print("===== Memory after testing =====")
        print_memory(accelerator.device)
        reset_memory(accelerator.device)
        torch.cuda.synchronize(accelerator.device)

        if args.push_to_hub:
            save_model_card(
                repo_id,
                videos=validation_outputs,
                base_model=args.pretrained_model_name_or_path,
                validation_prompt=args.validation_prompt,
                repo_folder=args.output_dir,
                fps=args.fps,
            )
            upload_folder(
                repo_id=repo_id,
                folder_path=args.output_dir,
                commit_message="End of training",
                ignore_patterns=["step_*", "epoch_*"],
            )

    accelerator.end_training()


if __name__ == "__main__":
    args = get_args()
    main(args)<|MERGE_RESOLUTION|>--- conflicted
+++ resolved
@@ -224,7 +224,7 @@
             "prompts": prompts,
         }
 
-<<<<<<< HEAD
+
 def run_validation(args: Dict[str, Any], accelerator: Accelerator, transformer, scheduler, model_config: Dict[str, Any], weight_dtype: torch.dtype) -> None:
     accelerator.print("===== Memory before validation =====")
     print_memory(accelerator.device)
@@ -281,8 +281,6 @@
         model = model._orig_mod if is_compiled_module(model) else model
         return model
 
-=======
->>>>>>> f2a1626d
 
 def main(args):
     if args.report_to == "wandb" and args.hub_token is not None:
